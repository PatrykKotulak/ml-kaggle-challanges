# modify this file and submit PR
import json
import warnings

import pandas as pd
import phik
from pandas.api.types import is_numeric_dtype
from sklearn.cluster import DBSCAN
from sklearn.ensemble import IsolationForest
from sklearn.feature_selection import VarianceThreshold
from sklearn.svm import OneClassSVM


class OptionsNotSetUpError(Exception):
    pass


class NotFittedError(Exception):
    pass


class Imputer:
    """Reimplementation of SimpleImputer class for DataFrames.

    This class allows to impute empty values in any pandas DataFrame. It is inspired by sklearn's
    SimpleImputer class which operates on numpy arrays. It support various imputing strategies:
        - mean: use mean column value (available only for numerical columns)
        - median: use column median (available only for numerical columns)
        - most_frequent: use most frequent value
        - constant: use user provided value

    Before calling .fit method please provide options dictionary. Each key in options dictionary
    should correspond to single column name in imputed DataFrame. Each value should specify imputing
    strategy (also as a dictionary).

    Keys for imputing strategy dictionary are:
        strategy (str):
            One of available imputing strategies.
        missing_values (any single Python variable or list of variables; optional)
            Which values should be marked as missing. Default is float.nan.
        fill_value (float; optional):
            User provided fill value for missing values. Only appropriate when strategy is constant.
        add_indicator (bool; optional):
            Whether to create separate column indicating missing values. Default is False.

    Instance methods:
        fit(df):
            Compute imputed values and store them internally.
        transform(df, copy=True):
            Impute missing values in df.
        fit_transform(df, copy=True):
            Compute and impute missing values.
        save_options(filename):
            Save options dictionary in JSON format.

    Class methods:
        from_options_file(filename):
            Alternative constructor to recreate fitted instance from saved JSON file.
    """

    ALLOWED_OPTIONS_KWARGS = {"missing_values", "strategy", "fill_value", "add_indicator", "_fill"}
    ALLOWED_STRATEGIES = {"mean", "median", "most_frequent", "constant"}

    def __init__(self, options=None):
        self.options = options
        self._fitted = (
            False
            if options is None
            else all("_fill" in kwargs for kwargs in self._options.values())
        )

    @classmethod
    def from_options_file(cls, filename):
        with open(filename, "r") as f:
            deser = json.loads(f.read())
        return cls(options=deser)

    @property
    def options(self):
        return self._options

    @property
    def fitted(self):
        return self._fitted

    @options.setter
    def options(self, value):
        if not isinstance(value, dict):
            raise TypeError("options should be a dict")
        for k, v in value.items():
            if not isinstance(v, dict):
                raise TypeError("options values should be a dict")
            if not set(v.keys()).issubset(self.ALLOWED_OPTIONS_KWARGS):
                raise ValueError(
                    f"incorrect key in {v}, allowed keys: " + f"{self.ALLOWED_OPTIONS_KWARGS}"
                )
        self._options = value

    @classmethod
    def validate_options_kwargs(cls, kwargs):
        try:
            strategy = kwargs["strategy"]
        except KeyError:
            raise KeyError("strategy should be specified for each column")
        if strategy not in cls.ALLOWED_STRATEGIES:
            raise ValueError(
                f"not recognized strategy {strategy}" + f"allowed options: {cls.ALLOWED_STRATEGIES}"
            )

        fill_value = kwargs.get("fill_value", None)
        if fill_value is not None and strategy is not "constant":
            warnings.warn("specified fill value but strategy is not constant")

        add_indicator = kwargs.get("add_indicator", False)
        if not isinstance(add_indicator, bool):
            raise TypeError(
                "add_indicator should be either True or False" + f" but is {type(add_indicator)}"
            )

        missing_values = kwargs.get("missing_values", float("nan"))
        if not isinstance(missing_values, list):
            missing_values = [missing_values]

        return strategy, fill_value, add_indicator, missing_values

    def fit(self, df):
        if self.options is None:
            raise OptionsNotSetUpError("set up options before fitting")

        for col, kwargs in self.options.items():
            strategy, fill_value, add_indicator, missing_values = self.validate_options_kwargs(
                kwargs
            )

            if strategy in ("mean", "median") and not is_numeric_dtype(df[col]):
                raise TypeError(
                    f"{strategy} strategy is not suitable for non numerical data in {col}"
                )

            if strategy == "constant":
                fill = fill_value
            else:
                nan_indicator = df[col].isin(missing_values)
                if strategy == "mean":
                    fill = df.loc[~nan_indicator, col].mean()
                if strategy == "median":
                    fill = df.loc[~nan_indicator, col].median()
                if strategy == "most_frequent":
                    fill = df.loc[~nan_indicator, col].mode()[0]

            kwargs["add_indicator"] = add_indicator
            kwargs["missing_values"] = missing_values
            kwargs["_fill"] = fill

        self._fitted = True

    def transform(self, df, copy=True):
        if not isinstance(copy, bool):
            raise TypeError("copy should be either True or False")
        if copy:
            df = df.copy(deep=True)
        for col, kwargs in self._options.items():
            if col not in df:
                continue
            nan_indicator = df[col].isin(kwargs["missing_values"])
            df.loc[nan_indicator, col] = kwargs["_fill"]
            if kwargs["add_indicator"]:
                df[col + "_missing"] = nan_indicator.astype("int")
        return df

    def fit_transform(self, df, copy=True):
        self.fit(df)
        return self.transform(df, copy)

    def save_options(self, filename):
        if self.options is None:
            raise OptionsNotSetUpError("set up options before saving")
        with open(filename, "w") as f:
            f.write(json.dumps(self.options, indent=2))


<<<<<<< HEAD
def removeOutliers(data: pd.DataFrame, method: str, treshold: float):
=======
def removeOutliers(data: pd.DataFrame, method: str, treshold: float, model_kwargs):
>>>>>>> 17b00c2c
    """ 
    Function try to find outliers in given data set using one of available methods: DBSSCAN, OneClassSVN, IsolationForest. 
    Next step is reduce number of outliers to given treshold. Where treshold is percentage of population.
    Value 0.05 means that function will return data set without 5% of population which were marked as outlier.
    If algorithm detected number of outliers less than treshold then funtion remove all detected outliers from population.
    
    Args:
        data (Pd.DataFrame): Data set which should contains only features.
        threshold (float): Value between 0 and 1.
        method (str): Method used to calculate corelation between columns. Available methods: DBSSCAN, SVN, IsolationForest
    Returns:
        Data Frame without observation marked as outliers.

    """
<<<<<<< HEAD
    methods = {
        'DBSSCAN':  DBSCAN(eps = 1_500),
        'SVN': OneClassSVM(kernel = 'linear', nu = .05),
        'IsolationForest': IsolationForest(behaviour = 'new', random_state = 1, contamination= treshold)
    }
=======
    dataCopy = data.copy()
    DBS_kwargs = IF_kwargs = SVN_kwargs= {}
    
    if method == 'DBSSCAN':
        DBS_kwargs = model_kwargs
    if method == "SVN":
        SVN_kwargs = model_kwargs
    if method == "IsolationForest":
        IF_kwargs = model_kwargs
    
    methods = {
        'DBSSCAN':  DBSCAN(**DBS_kwargs),
        'SVN': OneClassSVM(**SVN_kwargs),
        'IsolationForest': IsolationForest(**IF_kwargs)}
    
>>>>>>> 17b00c2c
    model = methods[method]
    print(f'Model to detect outliers is {method} with parameters {model_kwargs}')
    outliers = model.fit_predict(dataCopy)
    
    
    
    lowerBound = np.floor(treshold * len(dataCopy))
    
    print(f'Detected {np.sum(outliers==-1)} outliers')
    print(f'Removing {int(min(lowerBound, np.sum(outliers==-1))) } outliers from oryginal data set')
    
    toRemove = dataCopy.loc[outliers==-1 ,:].index
    toRemove = toRemove[: int(min(lowerBound, len(toRemove)))]
    return dataCopy.drop(toRemove)

def removeHighlyCorreletedFeatures(data: pd.DataFrame, threshold: float, method: str):
    """ 
    Function calculates correlation between features and removes one of these features which are highly correleted.
    Warning: if two features are highly correleted then function take first feature from list data.columns.
    Highly correleted features are these which absolute value of correlation is bigger than treshold. 
    Args:
        data (Pd.DataFrame): Data set which should contains only features.
        threshold (float): Value between 0 and 1.
        method (str): Method used to calculate corelation between columns. Available methods: {‘pearson’, ‘kendall’, ‘spearman’} or callable
    Returns:
        Data Frame with not correleted features between each other.

    """
    unCorrelatedFeatures = list()
    dataCopy = data.copy()
    originalColumns = dataCopy.columns
    
    if method in ['pearson','kendall','spearman']:
        corr_data = dataCopy.corr(method=method)
    elif method == 'phik':
        if interval_cols:
            corr_data = dataCopy.phik_matrix(interval_cols=interval_cols)
        else:
            corr_data = dataCopy.phik_matrix(interval_cols=data_copy.columns)
    else: 
        raise KeyError('Provide a valid method name.')
    
    
    
    
    corr_data = corr_data[np.abs(corr_data) < threshold]
    unCorrelatedFeatures.append(corr_data.columns[0])
    columnsToCheck = corr_data[corr_data.columns[0]].dropna().index
    for column in columnsToCheck:
        previousColumns = corr_data.loc[corr_data.index.isin(unCorrelatedFeatures),column]
        if np.sum(previousColumns < threshold) == len(unCorrelatedFeatures):
            unCorrelatedFeatures.append(column)
    
    print(f'Columns {list(set(originalColumns) & set(unCorrelatedFeatures))} low correlated between each other')
    
    return dataCopy[unCorrelatedFeatures]

def remove_uncorrelated_with_target(data, target_column: str, 
                                    threshold: float = 0.3, 
                                    method: str = 'pearson', 
                                    remove_anticorrelated: bool = True,
                                    interval_cols: list = None,
                                    verbose: bool = False):
    '''
    This function removes features that are weakly correlated to the target column.
    
    Args:
        data (DataFrame): data to remove the uncorrelated columns from,
        
        target_column (str): target column to compare the other features with,
        
        threshold (float): correlation threshold,
        
        method (str): 'pearson', 'kendall', 'spearman', 'phik':
            - 'pearson' - standard correlation coefficient
            - 'kendall' - Kendall Tau correlation coefficient 
            - 'spearman' - Spearman rank correlation 
            - 'phik' - described at https://arxiv.org/abs/1811.11440)
        
        remove_anticorrelated (bool): determines if features that are anti-correlated
            above the given threshold should be removed from the dataframe (True, default) 
            or should be left in the data (False)
        
        interval_cols (list) - column names of columns with interval variables, only relevant
            in the 'phik' method, the default behaviour is to assume that all columns 
            are numerical
            
        verbose (bool) - this mode if turned on (True) provides details about the execution of the code
        
    Returns:
        data_copy (DataFrame): data after removing the weakly correlated features
        
        removed_columns (list): names of removed columns

     '''
    
    data_copy = data.copy()

    if method in ['pearson','kendall','spearman']:
        corr = data_copy.corr(method=method)
    elif method == 'phik':
        if interval_cols:
            corr = data_copy.phik_matrix(interval_cols=interval_cols)
        else:
            corr = data_copy.phik_matrix(interval_cols=data_copy.columns)
    else: 
        raise KeyError('Provide a valid method name.')
    
    # Show features with highest and lowest correlation with the target column
    corr_target = corr[target_column]
    corr_target = corr_target.sort_values(ascending=False)
    if verbose:
        print(f'Features with highest correlation with the target columns are: \n{corr_target.head(5)}')
        print(f'Features with lowest correlation with the target columns are: \n{corr_target.tail(5)}')

    # Remove features weakly correlating with target 
    features_to_remove = corr_target[corr_target < threshold].index
    if remove_anticorrelated:
         features_to_keep = corr_target[abs(corr_target) > threshold].index
    else:
         features_to_keep = corr_target[corr_target > threshold].index
            
    data_copy = data_copy[features_to_keep]
    if verbose:
        print(f'({len(features_to_remove)} features correlated with target column ({target_column})',
              f'weaker than {threshold} have been removed',
              f'and the data now has the shape {data_copy.shape}.')
    
    return data_copy, list(features_to_remove)

def remove_low_variance_features(data, threshold: float = 0.05):
    '''
    This function removes features with low variance.
    
    Arguments:
    
    data (DataFrame): data to remove the low-variance features from
    threshold (float): minimum variance that the feature needs to have in order to stay in the dataset
    
    Returns:
    
    data_high_variance (DataFrame): data with the low-variant features removed
    removed_cols (list): removed columns
    
    '''
    
    data_copy = data.copy()
    raw_variances = data_copy.var()
    means = data_copy.mean()
    # an attempt to normalize the variance: var/(mean**2) should be lower than the threshold
    cols_to_drop = [column for column in data.columns if raw_variances[column]/(means[column]**2) < threshold]
    data_high_variance = data_copy.drop(columns = cols_to_drop)
    
    return data_high_variance, cols_to_drop<|MERGE_RESOLUTION|>--- conflicted
+++ resolved
@@ -179,17 +179,13 @@
             f.write(json.dumps(self.options, indent=2))
 
 
-<<<<<<< HEAD
-def removeOutliers(data: pd.DataFrame, method: str, treshold: float):
-=======
 def removeOutliers(data: pd.DataFrame, method: str, treshold: float, model_kwargs):
->>>>>>> 17b00c2c
-    """ 
-    Function try to find outliers in given data set using one of available methods: DBSSCAN, OneClassSVN, IsolationForest. 
+    """
+    Function try to find outliers in given data set using one of available methods: DBSSCAN, OneClassSVN, IsolationForest.
     Next step is reduce number of outliers to given treshold. Where treshold is percentage of population.
     Value 0.05 means that function will return data set without 5% of population which were marked as outlier.
     If algorithm detected number of outliers less than treshold then funtion remove all detected outliers from population.
-    
+
     Args:
         data (Pd.DataFrame): Data set which should contains only features.
         threshold (float): Value between 0 and 1.
@@ -198,49 +194,41 @@
         Data Frame without observation marked as outliers.
 
     """
-<<<<<<< HEAD
-    methods = {
-        'DBSSCAN':  DBSCAN(eps = 1_500),
-        'SVN': OneClassSVM(kernel = 'linear', nu = .05),
-        'IsolationForest': IsolationForest(behaviour = 'new', random_state = 1, contamination= treshold)
-    }
-=======
     dataCopy = data.copy()
-    DBS_kwargs = IF_kwargs = SVN_kwargs= {}
-    
-    if method == 'DBSSCAN':
+    DBS_kwargs = IF_kwargs = SVN_kwargs = {}
+
+    if method == "DBSSCAN":
         DBS_kwargs = model_kwargs
     if method == "SVN":
         SVN_kwargs = model_kwargs
     if method == "IsolationForest":
         IF_kwargs = model_kwargs
-    
+
     methods = {
-        'DBSSCAN':  DBSCAN(**DBS_kwargs),
-        'SVN': OneClassSVM(**SVN_kwargs),
-        'IsolationForest': IsolationForest(**IF_kwargs)}
-    
->>>>>>> 17b00c2c
+        "DBSSCAN": DBSCAN(**DBS_kwargs),
+        "SVN": OneClassSVM(**SVN_kwargs),
+        "IsolationForest": IsolationForest(**IF_kwargs),
+    }
+
     model = methods[method]
-    print(f'Model to detect outliers is {method} with parameters {model_kwargs}')
+    print(f"Model to detect outliers is {method} with parameters {model_kwargs}")
     outliers = model.fit_predict(dataCopy)
-    
-    
-    
+
     lowerBound = np.floor(treshold * len(dataCopy))
-    
-    print(f'Detected {np.sum(outliers==-1)} outliers')
-    print(f'Removing {int(min(lowerBound, np.sum(outliers==-1))) } outliers from oryginal data set')
-    
-    toRemove = dataCopy.loc[outliers==-1 ,:].index
+
+    print(f"Detected {np.sum(outliers==-1)} outliers")
+    print(f"Removing {int(min(lowerBound, np.sum(outliers==-1))) } outliers from oryginal data set")
+
+    toRemove = dataCopy.loc[outliers == -1, :].index
     toRemove = toRemove[: int(min(lowerBound, len(toRemove)))]
     return dataCopy.drop(toRemove)
 
+
 def removeHighlyCorreletedFeatures(data: pd.DataFrame, threshold: float, method: str):
-    """ 
+    """
     Function calculates correlation between features and removes one of these features which are highly correleted.
     Warning: if two features are highly correleted then function take first feature from list data.columns.
-    Highly correleted features are these which absolute value of correlation is bigger than treshold. 
+    Highly correleted features are these which absolute value of correlation is bigger than treshold.
     Args:
         data (Pd.DataFrame): Data set which should contains only features.
         threshold (float): Value between 0 and 1.
@@ -252,126 +240,140 @@
     unCorrelatedFeatures = list()
     dataCopy = data.copy()
     originalColumns = dataCopy.columns
-    
-    if method in ['pearson','kendall','spearman']:
+
+    if method in ["pearson", "kendall", "spearman"]:
         corr_data = dataCopy.corr(method=method)
-    elif method == 'phik':
+    elif method == "phik":
         if interval_cols:
             corr_data = dataCopy.phik_matrix(interval_cols=interval_cols)
         else:
             corr_data = dataCopy.phik_matrix(interval_cols=data_copy.columns)
-    else: 
-        raise KeyError('Provide a valid method name.')
-    
-    
-    
-    
+    else:
+        raise KeyError("Provide a valid method name.")
+
     corr_data = corr_data[np.abs(corr_data) < threshold]
     unCorrelatedFeatures.append(corr_data.columns[0])
     columnsToCheck = corr_data[corr_data.columns[0]].dropna().index
     for column in columnsToCheck:
-        previousColumns = corr_data.loc[corr_data.index.isin(unCorrelatedFeatures),column]
+        previousColumns = corr_data.loc[corr_data.index.isin(unCorrelatedFeatures), column]
         if np.sum(previousColumns < threshold) == len(unCorrelatedFeatures):
             unCorrelatedFeatures.append(column)
-    
-    print(f'Columns {list(set(originalColumns) & set(unCorrelatedFeatures))} low correlated between each other')
-    
+
+    print(
+        f"Columns {list(set(originalColumns) & set(unCorrelatedFeatures))} low correlated between each other"
+    )
+
     return dataCopy[unCorrelatedFeatures]
 
-def remove_uncorrelated_with_target(data, target_column: str, 
-                                    threshold: float = 0.3, 
-                                    method: str = 'pearson', 
-                                    remove_anticorrelated: bool = True,
-                                    interval_cols: list = None,
-                                    verbose: bool = False):
-    '''
+
+def remove_uncorrelated_with_target(
+    data,
+    target_column: str,
+    threshold: float = 0.3,
+    method: str = "pearson",
+    remove_anticorrelated: bool = True,
+    interval_cols: list = None,
+    verbose: bool = False,
+):
+    """
     This function removes features that are weakly correlated to the target column.
-    
+
     Args:
         data (DataFrame): data to remove the uncorrelated columns from,
-        
+
         target_column (str): target column to compare the other features with,
-        
+
         threshold (float): correlation threshold,
-        
+
         method (str): 'pearson', 'kendall', 'spearman', 'phik':
             - 'pearson' - standard correlation coefficient
-            - 'kendall' - Kendall Tau correlation coefficient 
-            - 'spearman' - Spearman rank correlation 
+            - 'kendall' - Kendall Tau correlation coefficient
+            - 'spearman' - Spearman rank correlation
             - 'phik' - described at https://arxiv.org/abs/1811.11440)
-        
+
         remove_anticorrelated (bool): determines if features that are anti-correlated
-            above the given threshold should be removed from the dataframe (True, default) 
+            above the given threshold should be removed from the dataframe (True, default)
             or should be left in the data (False)
-        
+
         interval_cols (list) - column names of columns with interval variables, only relevant
-            in the 'phik' method, the default behaviour is to assume that all columns 
+            in the 'phik' method, the default behaviour is to assume that all columns
             are numerical
-            
+
         verbose (bool) - this mode if turned on (True) provides details about the execution of the code
-        
+
     Returns:
         data_copy (DataFrame): data after removing the weakly correlated features
-        
+
         removed_columns (list): names of removed columns
 
-     '''
-    
+    """
+
     data_copy = data.copy()
 
-    if method in ['pearson','kendall','spearman']:
+    if method in ["pearson", "kendall", "spearman"]:
         corr = data_copy.corr(method=method)
-    elif method == 'phik':
+    elif method == "phik":
         if interval_cols:
             corr = data_copy.phik_matrix(interval_cols=interval_cols)
         else:
             corr = data_copy.phik_matrix(interval_cols=data_copy.columns)
-    else: 
-        raise KeyError('Provide a valid method name.')
-    
+    else:
+        raise KeyError("Provide a valid method name.")
+
     # Show features with highest and lowest correlation with the target column
     corr_target = corr[target_column]
     corr_target = corr_target.sort_values(ascending=False)
     if verbose:
-        print(f'Features with highest correlation with the target columns are: \n{corr_target.head(5)}')
-        print(f'Features with lowest correlation with the target columns are: \n{corr_target.tail(5)}')
-
-    # Remove features weakly correlating with target 
+        print(
+            f"Features with highest correlation with the target columns are: \n{corr_target.head(5)}"
+        )
+        print(
+            f"Features with lowest correlation with the target columns are: \n{corr_target.tail(5)}"
+        )
+
+    # Remove features weakly correlating with target
     features_to_remove = corr_target[corr_target < threshold].index
     if remove_anticorrelated:
-         features_to_keep = corr_target[abs(corr_target) > threshold].index
+        features_to_keep = corr_target[abs(corr_target) > threshold].index
     else:
-         features_to_keep = corr_target[corr_target > threshold].index
-            
+        features_to_keep = corr_target[corr_target > threshold].index
+
     data_copy = data_copy[features_to_keep]
     if verbose:
-        print(f'({len(features_to_remove)} features correlated with target column ({target_column})',
-              f'weaker than {threshold} have been removed',
-              f'and the data now has the shape {data_copy.shape}.')
-    
+        print(
+            f"({len(features_to_remove)} features correlated with target column ({target_column})",
+            f"weaker than {threshold} have been removed",
+            f"and the data now has the shape {data_copy.shape}.",
+        )
+
     return data_copy, list(features_to_remove)
 
+
 def remove_low_variance_features(data, threshold: float = 0.05):
-    '''
+    """
     This function removes features with low variance.
-    
+
     Arguments:
-    
+
     data (DataFrame): data to remove the low-variance features from
     threshold (float): minimum variance that the feature needs to have in order to stay in the dataset
-    
+
     Returns:
-    
+
     data_high_variance (DataFrame): data with the low-variant features removed
     removed_cols (list): removed columns
-    
-    '''
-    
+
+    """
+
     data_copy = data.copy()
     raw_variances = data_copy.var()
     means = data_copy.mean()
     # an attempt to normalize the variance: var/(mean**2) should be lower than the threshold
-    cols_to_drop = [column for column in data.columns if raw_variances[column]/(means[column]**2) < threshold]
-    data_high_variance = data_copy.drop(columns = cols_to_drop)
-    
+    cols_to_drop = [
+        column
+        for column in data.columns
+        if raw_variances[column] / (means[column] ** 2) < threshold
+    ]
+    data_high_variance = data_copy.drop(columns=cols_to_drop)
+
     return data_high_variance, cols_to_drop