# modify this file and submit PR
import phik

def remove_uncorrelated_with_target(data, target_column: str, 
                                    threshold: float = 0.3, 
                                    method: str = 'pearson', 
                                    remove_anticorrelated: bool = True,
                                    interval_cols: list = None,
                                    verbose: bool = False):
    '''
    A function that removes features that are weakly correlated to the target column.
    
    Args:
        data (DataFrame): data to remove the uncorrelated columns from,
        
        target_column (str): target column to compare the other features with,
        
        threshold (float): correlation threshold,
        
        method (str): 'pearson', 'kendall', 'spearman', 'phik':
            - 'pearson' - standard correlation coefficient
            - 'kendall' - Kendall Tau correlation coefficient 
            - 'spearman' - Spearman rank correlation 
            - 'phik' - described at https://arxiv.org/abs/1811.11440)
        
        remove_anticorrelated (bool): determines if features that are anti-correlated
            above the given threshold should be removed from the dataframe (True, default) 
            or should be left in the data (False)
        
        interval_cols (list) - column names of columns with interval variables, only relevant
            in the 'phik' method, the default behaviour is to assume that all columns 
            are numerical
            
        verbose (bool) - this mode if turned on (True) provides details about the execution of the code
        
    Returns:
        data_copy (DataFrame): data after removing the weakly correlated features
        
        removed_columns (list): names of removed columns

     '''
    
    data_copy = data.copy()

    if method in ['pearson','kendall','spearman']:
        corr = data_copy.corr(method=method)
    elif method == 'phik':
        if interval_cols:
            corr = data_copy.phik_matrix(interval_cols = interval_cols)
        else:
            corr = data_copy.phik_matrix(interval_cols = data_copy.columns)
    else: 
<<<<<<< HEAD
        print('Provide a valid method name.')
        raise KeyError('Provide a valid method name.')
=======
        raise KeyError('Provide a valid method name.')

    ''' NOTE FOR LATER: It would be good to store the correlation matrix as an instance property
    when we will put it into the class. Then one can have access to the correlation matrix 
    later, e.g. to plot it and have a look on it. '''
>>>>>>> e96c1a5b
    
    # Show features with highest and lowest correlation with price
    corr_target = corr[target_column]
    corr_target = corr_target.sort_values(ascending=False)
    if verbose:
        print(f'Features with highest correlation with the target columns are: \n{corr_target.head(5)}')
        print(f'Features with lowest correlation with the target columns are: \n{corr_target.tail(5)}')

    # Remove features weakly correlating with target 
    features_to_remove = corr_target[corr_target < threshold].index
    if remove_anticorrelated:
         features_to_keep = corr_target[abs(corr_target) > threshold].index
    else:
         features_to_keep = corr_target[corr_target > threshold].index
            
    data_copy = data_copy[features_to_keep]
    if verbose:
        print(f'({len(features_to_remove)} features correlated with target column ({target_column})',
              f'weaker than {threshold} have been removed',
              f'and the data now has the shape {data_copy.shape}.')
    
    return data_copy, list(features_to_remove)<|MERGE_RESOLUTION|>--- conflicted
+++ resolved
@@ -50,16 +50,7 @@
         else:
             corr = data_copy.phik_matrix(interval_cols = data_copy.columns)
     else: 
-<<<<<<< HEAD
-        print('Provide a valid method name.')
         raise KeyError('Provide a valid method name.')
-=======
-        raise KeyError('Provide a valid method name.')
-
-    ''' NOTE FOR LATER: It would be good to store the correlation matrix as an instance property
-    when we will put it into the class. Then one can have access to the correlation matrix 
-    later, e.g. to plot it and have a look on it. '''
->>>>>>> e96c1a5b
     
     # Show features with highest and lowest correlation with price
     corr_target = corr[target_column]
